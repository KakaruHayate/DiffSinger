--- conflicted
+++ resolved
@@ -86,11 +86,6 @@
         self.convmodule = LYNXConvModule(dim=dim, expansion_factor=expansion_factor, kernel_size=kernel_size,
                                          activation=activation, dropout=dropout)
 
-<<<<<<< HEAD
-    def forward(self, x, conditioner, diffusion_step):
-        x = x + self.conditioner_projection(conditioner)
-        res_x = x
-=======
     def forward(self, x, conditioner, diffusion_step, front_cond_inject=False):
         if front_cond_inject:
             x = x + self.conditioner_projection(conditioner)
@@ -98,15 +93,7 @@
         else:
             res_x = x
             x = x + self.conditioner_projection(conditioner)
->>>>>>> 5d563291
-        x = x + self.diffusion_projection(diffusion_step)
-        x = x.transpose(1, 2)
-        x = self.convmodule(x)  # (#batch, dim, length) 
-        x = x.transpose(1, 2) + res_x
-<<<<<<< HEAD
 
-=======
->>>>>>> 5d563291
         return x  # (#batch, length, dim)
 
 
@@ -145,10 +132,7 @@
         )
         self.norm = nn.LayerNorm(num_channels)
         self.output_projection = Conv1d(num_channels, in_dims * n_feats, kernel_size=1)
-<<<<<<< HEAD
-=======
         self.strong_cond = strong_cond
->>>>>>> 5d563291
         nn.init.zeros_(self.output_projection.weight)
 
     def forward(self, spec, diffusion_step, cond):
@@ -165,12 +149,9 @@
             x = spec.flatten(start_dim=1, end_dim=2)  # [B, F x M, T]
 
         x = self.input_projection(x)  # x [B, residual_channel, T]
-<<<<<<< HEAD
-        # x = F.gelu(x) # 去掉这个ACT效果更好些
-=======
+
         if not self.strong_cond:
             x = F.gelu(x)
->>>>>>> 5d563291
 
         diffusion_step = self.diffusion_embedding(diffusion_step).unsqueeze(-1)
 
